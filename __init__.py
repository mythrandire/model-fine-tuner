import os
from datetime import datetime
import fiftyone as fo
import fiftyone.core.storage as fos
import fiftyone.operators as foo
import fiftyone.operators.types as types
import fiftyone.core.storage as fos

#from ultralytics import YOLO


TRAIN_ROOT = '/tmp/yolo_train'
MODEL_ROOT = os.path.join(TRAIN_ROOT, 'models')
DATA_ROOT = os.path.join(TRAIN_ROOT, 'data')
PROJECT_ROOT = os.path.join(TRAIN_ROOT, 'projects')



#
# We assume you have ultralytics installed
#
#try:
#    from ultralytics import YOLO
#except ImportError:
#    raise ImportError(
#        "You must install ultralytics to use this plugin. "
#        "Add `ultralytics` to your plugin's requirements.txt."
#    )


class ModelFineTuner(foo.Operator):
    @property
    def config(self):
        """
        Defines how the FiftyOne App should display this operator (name,
        label, whether it shows in the operator browser, etc).
        """
        return foo.OperatorConfig(
            name="model-fine-tuner",  # Must match what's in fiftyone.yml
            label="Finetune models like YOLOv8",
            description="Finetune a YOLOv8 model on the current view",
            icon="build_circle",           # Material UI icon, or path to custom icon
            allow_immediate_execution=True,
            allow_delegated_execution=True,
            default_choice_to_delegated=False,
        )

    def resolve_placement(self, ctx):
        """
        Optional convenience: place a button in the App so the user can
        click to open this operator's input form.
        """
        return types.Placement(
            types.Places.SAMPLES_GRID_SECONDARY_ACTIONS,
            types.Button(
                label="Finetune YOLOv8",
                icon="build_circle",
                prompt=True,  # always show the operator's input prompt
            ),
        )

    def resolve_input(self, ctx):
        """
        Collect the inputs we need from the user. This defines the form
        that appears in the FiftyOne App when the operator is invoked.
        """
        inputs = types.Object()


        dataset = ctx.dataset
        schema = dataset.get_field_schema(ftype=fo.EmbeddedDocumentField,
                                          embedded_doc_type=fo.Detections)
        fields = schema.keys()
        field_choices = types.DropdownView()
        for field_name in fields:
            field_choices.add_choice(field_name, label=field_name)

        inputs.enum(
            'det_field',
            field_choices.values(),
            required=True,
            label='detections field',
            view=field_choices,
        )

        # 1) Local filepath to existing YOLOv8 model weights
        inputs.str(
            "weights_path",
            default='gs://voxel51-test/al/yolo/yolov8n.pt',
            required=True,
            description="Local filepath to the YOLOv8 *.pt weights file",
            label="Local YOLOv8 weights",
        )

        # 2) Path to store the new finetuned model weights (S3/GCS/whatever)
        inputs.str(
            "export_uri",
            default='gs://voxel51-test/al/yolo/yolov8n_finetuned.pt',
            required=True,
            description="S3 or GCS path (or local) to save finetuned weights, e.g. s3://mybucket/finetuned.pt",
            label="Finetuned weights output URI",
        )

        # 3) Can add more hyperparameters here
        inputs.int(
            "epochs",
            default=1,
            description="Number of epochs to train",
            label="Training epochs",
        )

        return types.Property(
            inputs,
            view=types.View(label="Finetune YOLOv8"),
        )

    def execute(self, ctx):
        """
        Main logic that:
        - Checks that `weights_path` is a YOLOv8 model
        - Exports the current view to YOLO dataset format
        - Runs YOLOv8 training
        - Saves best weights to user-supplied `export_uri`
        """
        
        from ultralytics import YOLO

        det_field = ctx.params["det_field"]
        weights_path = ctx.params["weights_path"]
        export_uri = ctx.params["export_uri"]
        epochs = ctx.params["epochs"]
        
        dataset = ctx.dataset
        det_label_field = f'{det_field}.detections.label'
        classes = dataset.distinct(det_label_field)

        # --- Step 1: Verify the weights_path is YOLOv8 ---
        local_weights_path = os.path.join(MODEL_ROOT, os.path.basename(weights_path))
        fos.copy_file(weights_path, local_weights_path)
        #model = self._try_load_model(local_weights_path)
        str = f'Model downloaded to: {local_weights_path}'
        ctx.log(str)
        print(str)

        dataset_root = os.path.join(DATA_ROOT, dataset.name)
        fos.ensure_dir(dataset_root)
        str = f'Exporting to: {dataset_root}'
        ctx.log(str)
        print(str)
       
        export_yolo_data(ctx.dataset, 
                         dataset_root,
                         classes=classes, 
                         label_field=det_field,
                         split=["train", "val"])

        # The dataset.yaml that YOLO wants is typically `export_dir/dataset.yaml`
        data_yaml = f"{dataset_root}/dataset.yaml"
        assert fos.exists(data_yaml), f"Failed to export dataset to {data_yaml}"

        print("Starting training")
        #ctx.set_progress(progress=0.1, label="Dataset exported. Starting training...")

        # --- Step 3: Finetune YOLOv8 model with ultralytics ---
        # We'll re-init the model with the user-provided weights
        model = YOLO(local_weights_path)
        model.to("cuda:0")
        # `train(...)` expects various kwargs. Adjust as you prefer.
        # `epochs=epochs` might require more GPU time if large
        results = model.train(
            data=data_yaml,
            save_dir="/home/mithrandir/Voxel51/",
            epochs=epochs,
            imgsz=640,
            name="finetuned",
            project=PROJECT_ROOT,
            exist_ok=True,
        )

        # Once training is done, the best weights are typically in
        #   runs/detect/finetuned/weights/best.pt
        # or
        #   runs/detect/train/weights/best.pt
        # `results.save_dir` is the folder YOLO used for the last run
        best_weights = os.path.join(results.save_dir, "weights", "best.pt")

        print("Endg training")

        #ctx.set_progress(progress=0.9, label="Training complete. Saving final weights...")

        # --- Step 4: Save to user-supplied path (export_uri) ---
        # If `export_uri` is on local disk, we can just copy. If it’s S3 or GCS,
        # you might need a custom storage library. For simplicity, below is a naive local example:
        fos.copy_file(best_weights, export_uri)
        
        print(f"Saved finetuned weights to {export_uri}")

        #ctx.set_progress(progress=1.0, label="Done!")
        return {
            "finetuned_weights_path": export_uri,
            "status": "success",
        }

    def resolve_output(self, ctx):
        """
        Display any final outputs in the App after training completes.
        """
        outputs = types.Object()
        outputs.str(
            "finetuned_weights_path",
            label="Finetuned weights saved to",
        )
        outputs.str(
            "status",
            label="Finetuning status",
        )
        return types.Property(
            outputs,
            view=types.View(label="Finetune Results"),
        )

    '''
    def _try_load_model(self, weights_path):
        """
        Helper that attempts to load YOLO weights using ultralytics.
        If load fails or if the model is not YOLOv8, we raise an error.
        """
        try:
            # If `YOLO(...)` can parse it, we’ll assume it’s YOLOv8
            _ = YOLO(weights_path)
        except Exception as e:
            raise ValueError(
                f"Failed to load model from {weights_path}. "
                "Ensure this is a valid YOLOv8 .pt file. "
                f"Error: {e}"
            )
        return True
    '''


def register(plugin):
    """
    Called by FiftyOne to discover and register your plugin’s operators/panels.
    """
    plugin.register(ModelFineTuner)


#
#Helper functions referenced above. 
# 

def _export_view_to_yolo(view, label_field, export_dir):
    """
    Example minimal YOLO export using FiftyOne's built-in YOLO v5/v8 exporter.
    The user is responsible for ensuring that the dataset has bounding boxes
    or relevant labels that YOLO supports.
    """
    # We must specify label_field(s) containing the object detections
    # and the classes (if relevant).
    #
    # If your dataset has multiple detection fields, or if you want
    # specific classes only, adapt as you wish.
    #
    # For brevity, let’s assume your ground-truth bounding boxes are
    # in a field named "ground_truth", and all classes are relevant:
    #label_field = "ground_truth"

    view.export(
        export_dir=export_dir,
        dataset_type=fo.types.YOLOv5Dataset,  # also works for YOLOv8
        label_field=label_field,
        overwrite=True,
    )


'''
def _copy_local_file(src, dst):
    """
    Minimal local file copy. If your `dst` is a cloud path, you must
    implement your own upload logic via boto3, GCS library, etc.
    """
    # If the user typed something like s3://..., you'd handle that differently
    if dst.startswith("s3://") or dst.startswith("gs://"):
        fos.copy_files(src, dst)
    else:
        raise NotImplementedError(
            "Encountered a path for which logic hasn't been implemented"
        )

<<<<<<< HEAD
    shutil.copy(src, dst)
'''

=======
>>>>>>> 0bd24890
def export_yolo_data(
    samples, 
    export_dir, 
    classes, 
    label_field = "ground_truth", 
    split = None
    ):

    if type(split) == list:
        splits = split
        for split in splits:
            export_yolo_data(
                samples, 
                export_dir, 
                classes, 
                label_field, 
                split
            )   
    else:
        if split is None:
            split_view = samples
            split = "val"
        else:
            split_view = samples.match_tags(split)

        split_view.export(
            export_dir=export_dir,
            dataset_type=fo.types.YOLOv5Dataset,
            label_field=label_field,
            classes=classes,
            split=split
        )<|MERGE_RESOLUTION|>--- conflicted
+++ resolved
@@ -286,13 +286,10 @@
         raise NotImplementedError(
             "Encountered a path for which logic hasn't been implemented"
         )
-
-<<<<<<< HEAD
+        
     shutil.copy(src, dst)
 '''
 
-=======
->>>>>>> 0bd24890
 def export_yolo_data(
     samples, 
     export_dir, 
